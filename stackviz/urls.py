--- conflicted
+++ resolved
@@ -9,13 +9,8 @@
     # url(r'^blog/', include('blog.urls')),
 
     url(r'^$', IndexView.as_view()),
-<<<<<<< HEAD
     url(r'^index.html$', IndexView.as_view(), name="index"),
     url(r'^tempest_', include('stackviz.views.tempest.urls')),
     url(r'^devstack_', include('stackviz.views.devstack.urls')),
-=======
-    url(r'^tempest/', include('stackviz.views.tempest.urls')),
-    url(r'^devstack/', include('stackviz.views.devstack.urls')),
-    url(r'^upstream/', include ('stackviz.views.upstream.urls'))
->>>>>>> c207eb42
+    url(r'^upstream_', include ('stackviz.views.upstream.urls'))
 )